[package]
name = "api-tools"
version = "0.6.1"
authors = ["Fabien Bellanger <valentil@gmail.com>"]
description = "An API tools library for Rust"
edition = "2024"
rust-version = "1.85.1"
keywords = ["API", "Axum", "Layer", "Metrics", "Tools"]
license = "MIT"
readme = "README.md"
documentation = "https://docs.rs/api-tools"
homepage = "https://github.com/fabienbellanger/api-tools"
repository = "https://github.com/fabienbellanger/api-tools"

[features]
axum = []
default = []
full = [
    "axum",
    "prometheus",
]
prometheus = ["dep:metrics", "dep:metrics-exporter-prometheus", "dep:sysinfo"]

[dependencies]

# Errors
thiserror = "2.0.12"

# API Server
axum = "0.8.4"
http-auth-basic = "0.3.5"
hyper = "1.6.0"
tower = { version = "0.5.2", features = ["util"] }
tower-http = { version = "0.6.6", features = ["cors", "fs", "request-id", "util", "set-header"] }

# Logs
tracing = "0.1.41"
tracing-opentelemetry = "0.31.0"
opentelemetry = "0.30.0"

# Serde
serde = { version = "1.0.219", features = ["derive"] }
serde_json = "1.0.142"
serde_urlencoded = "0.7.1"

# Metrics
metrics = { version = "0.24.2", optional = true }
metrics-exporter-prometheus = { version = "0.17.2", optional = true }
sysinfo = { version = "0.36.1", optional = true }

bytes = "1.10.1"
bytesize = "2.0.1"
chrono = { version = "0.4.41", features = ["clock", "std", "serde"], default-features = false }
chrono-tz = "0.10.4"
futures = "0.3.31"
mime = "0.3.17"
<<<<<<< HEAD
tokio = { version = "1.47.0", features = ["full"] }
=======
tokio = { version = "1.47.1", features = ["full"] }
>>>>>>> cad66cb8
uuid = { version = "1.17.0", features = ["v4", "serde"] }
jsonwebtoken = "9.3.1"

[dev-dependencies]
base64 = "0.22.1"

[package.metadata.docs.rs]
all-features = true<|MERGE_RESOLUTION|>--- conflicted
+++ resolved
@@ -54,11 +54,7 @@
 chrono-tz = "0.10.4"
 futures = "0.3.31"
 mime = "0.3.17"
-<<<<<<< HEAD
-tokio = { version = "1.47.0", features = ["full"] }
-=======
 tokio = { version = "1.47.1", features = ["full"] }
->>>>>>> cad66cb8
 uuid = { version = "1.17.0", features = ["v4", "serde"] }
 jsonwebtoken = "9.3.1"
 
